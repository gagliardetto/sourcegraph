--- conflicted
+++ resolved
@@ -1,11 +1,7 @@
 // @flow
 
-<<<<<<< HEAD
-import React from "react";
+import * from "react";
 import {Link} from "react-router";
-=======
-import * as React from "react";
->>>>>>> c18de649
 import {Hero, Heading, FlexContainer, Tabs, TabItem, Affix} from "sourcegraph/components";
 import CSSModules from "react-css-modules";
 import base from "sourcegraph/components/styles/_base.css";
