package usagestats

import (
	"context"

	"github.com/sourcegraph/sourcegraph/cmd/frontend/db"
	"github.com/sourcegraph/sourcegraph/cmd/frontend/types"
)

// CodeIntelUsageStatisticsOptions contains options for the number of daily, weekly, and monthly
// periods in which to calculate the number of events and latency percentiles.
type CodeIntelUsageStatisticsOptions struct {
	DayPeriods            *int
	WeekPeriods           *int
	MonthPeriods          *int
	IncludeEventCounts    bool
	IncludeEventLatencies bool
}

type (
	usagePeriod             = types.CodeIntelUsagePeriod
	eventCategoryStatistics = types.CodeIntelEventCategoryStatistics
	eventStatistics         = types.CodeIntelEventStatistics
	eventLatencies          = types.CodeIntelEventLatencies
)

var (
	DurationField       = "durationMs"
	DurationPercentiles = []float64{0.5, 0.9, 0.99}
)

// GetCodeIntelUsageStatistics returns the current site's code intel activity.
func GetCodeIntelUsageStatistics(ctx context.Context, opt *CodeIntelUsageStatisticsOptions) (*types.CodeIntelUsageStatistics, error) {
	var (
		dayPeriods   = defaultDays
		weekPeriods  = defaultWeeks
		monthPeriods = defaultMonths
	)

	if opt != nil {
		if opt.DayPeriods != nil {
			dayPeriods = minIntOrZero(maxStorageDays, *opt.DayPeriods)
		}
		if opt.WeekPeriods != nil {
			weekPeriods = minIntOrZero(maxStorageDays/7, *opt.WeekPeriods)
		}
		if opt.MonthPeriods != nil {
			monthPeriods = minIntOrZero(maxStorageDays/31, *opt.MonthPeriods)
		}
	}

<<<<<<< HEAD
	dailyActivities, err := codeIntelActivity(ctx, db.Daily, dayPeriods, opt.IncludeEventCounts, opt.IncludeEventLatencies)
	if err != nil {
		return nil, err
	}
	weeklyActivities, err := codeIntelActivity(ctx, db.Weekly, weekPeriods, opt.IncludeEventCounts, opt.IncludeEventLatencies)
	if err != nil {
		return nil, err
	}
	monthlyActivities, err := codeIntelActivity(ctx, db.Monthly, monthPeriods, opt.IncludeEventCounts, opt.IncludeEventLatencies)
=======
	daily, err := codeIntelActivity(ctx, db.Daily, dayPeriods)
	if err != nil {
		return nil, err
	}
	weekly, err := codeIntelActivity(ctx, db.Weekly, weekPeriods)
	if err != nil {
		return nil, err
	}
	monthly, err := codeIntelActivity(ctx, db.Monthly, monthPeriods)
>>>>>>> 87e0033c
	if err != nil {
		return nil, err
	}
	return &types.CodeIntelUsageStatistics{
		Daily:   daily,
		Weekly:  weekly,
		Monthly: monthly,
	}, nil
}

func codeIntelActivity(ctx context.Context, periodType db.PeriodType, periods int, includeEventCounts, includeEventLatencies bool) ([]*types.CodeIntelUsagePeriod, error) {
	if periods == 0 {
		return []*types.CodeIntelUsagePeriod{}, nil
	}

	activityPeriods := []*types.CodeIntelUsagePeriod{}
	for i := 0; i <= periods; i++ {
		activityPeriods = append(activityPeriods, &usagePeriod{
			Hover:       newEventCategory(),
			Definitions: newEventCategory(),
			References:  newEventCategory(),
		})
	}

	eventStatisticByName := map[string]func(p *usagePeriod) *eventStatistics{
		"codeintel.hover.precise":       func(p *usagePeriod) *eventStatistics { return p.Hover.Precise },
		"codeintel.hover.fuzzy":         func(p *usagePeriod) *eventStatistics { return p.Hover.Fuzzy },
		"codeintel.definitions.precise": func(p *usagePeriod) *eventStatistics { return p.Definitions.Precise },
		"codeintel.definitions.fuzzy":   func(p *usagePeriod) *eventStatistics { return p.Definitions.Fuzzy },
		"codeintel.references.precise":  func(p *usagePeriod) *eventStatistics { return p.References.Precise },
		"codeintel.references.fuzzy":    func(p *usagePeriod) *eventStatistics { return p.References.Fuzzy },
	}

	for eventName, getEventStatistic := range eventStatisticByName {
		userCounts, err := db.EventLogs.CountUniqueUsersPerPeriod(ctx, periodType, timeNow().UTC(), periods, &db.CountUniqueUsersOptions{
			EventFilters: &db.EventFilterOptions{
				ByEventName: eventName,
			},
		})
		if err != nil {
			return nil, err
		}

		for i, uc := range userCounts {
			activityPeriods[i].StartTime = uc.Start
			getEventStatistic(activityPeriods[i]).UsersCount = int32(uc.Count)
		}

		if includeEventCounts {
			eventCounts, err := db.EventLogs.CountEventsPerPeriod(ctx, periodType, timeNow().UTC(), periods, &db.EventFilterOptions{
				ByEventName: eventName,
			})
			if err != nil {
				return nil, err
			}

			for i, uc := range eventCounts {
				count := int32(uc.Count)
				getEventStatistic(activityPeriods[i]).EventsCount = &count
			}
		}

		if includeEventLatencies {
			percentiles, err := db.EventLogs.PercentilesPerPeriod(ctx, periodType, timeNow().UTC(), periods, DurationField, DurationPercentiles, &db.EventFilterOptions{
				ByEventName: eventName,
			})
			if err != nil {
				return nil, err
			}

			for i, p := range percentiles {
				getEventStatistic(activityPeriods[i]).EventLatencies.P50 = p.Values[0]
				getEventStatistic(activityPeriods[i]).EventLatencies.P90 = p.Values[1]
				getEventStatistic(activityPeriods[i]).EventLatencies.P99 = p.Values[2]
			}
		}
	}

	return activityPeriods, nil
}

func newEventCategory() *eventCategoryStatistics {
	return &eventCategoryStatistics{
		Precise: &eventStatistics{EventLatencies: &eventLatencies{}},
		Fuzzy:   &eventStatistics{EventLatencies: &eventLatencies{}},
	}
}<|MERGE_RESOLUTION|>--- conflicted
+++ resolved
@@ -49,27 +49,15 @@
 		}
 	}
 
-<<<<<<< HEAD
-	dailyActivities, err := codeIntelActivity(ctx, db.Daily, dayPeriods, opt.IncludeEventCounts, opt.IncludeEventLatencies)
+	daily, err := codeIntelActivity(ctx, db.Daily, dayPeriods, opt.IncludeEventCounts, opt.IncludeEventLatencies)
 	if err != nil {
 		return nil, err
 	}
-	weeklyActivities, err := codeIntelActivity(ctx, db.Weekly, weekPeriods, opt.IncludeEventCounts, opt.IncludeEventLatencies)
+	weekly, err := codeIntelActivity(ctx, db.Weekly, weekPeriods, opt.IncludeEventCounts, opt.IncludeEventLatencies)
 	if err != nil {
 		return nil, err
 	}
-	monthlyActivities, err := codeIntelActivity(ctx, db.Monthly, monthPeriods, opt.IncludeEventCounts, opt.IncludeEventLatencies)
-=======
-	daily, err := codeIntelActivity(ctx, db.Daily, dayPeriods)
-	if err != nil {
-		return nil, err
-	}
-	weekly, err := codeIntelActivity(ctx, db.Weekly, weekPeriods)
-	if err != nil {
-		return nil, err
-	}
-	monthly, err := codeIntelActivity(ctx, db.Monthly, monthPeriods)
->>>>>>> 87e0033c
+	monthly, err := codeIntelActivity(ctx, db.Monthly, monthPeriods, opt.IncludeEventCounts, opt.IncludeEventLatencies)
 	if err != nil {
 		return nil, err
 	}
